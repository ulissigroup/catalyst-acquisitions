'''
This submodule is meant to establish performance benchmarks for catalyst
discovery via screening of adsorption energies.
'''

__authors__ = ['Kevin Tran', 'Willie Neiswanger']
__emails__ = ['ktran@andrew.cmu.edu', 'willie@cs.cmu.edu']


import os
import warnings
from copy import deepcopy
import pickle
from pathlib import Path
import numpy as np
from scipy.stats import norm
from ..base import BaseActiveDiscoverer

# import line_profiler
# import atexit
# profile = line_profiler.LineProfiler()
# atexit.register(profile.print_stats)


class BaseAdsorptionDiscoverer(BaseActiveDiscoverer):
    '''
    Here we extend the `ActiveDiscovererBase` class while making the following
    assumptions:  1) we are trying to optimize the adsorption energy and 2) our
    inputs are a list of dictionaries with the 'energy' and 'std' keys.
    '''
    def __init__(self, model, quantile_cutoff, value_calculator,
                 training_features, training_labels, training_surfaces,
                 sampling_features, sampling_labels, sampling_surfaces,
                 n_samples=20, batch_size=200, init_train=True):
        '''
        Perform the initial training for the active discoverer, and then
        initialize all of the other attributes.

        Args:
            model               Instantiated model from the `.models` submodule
            quantile_cutoff     A float within (0, 1). When we search for bulk
                                materials, we want to classify them as "good"
                                or "not good". "Good" is defined as whether a
                                bulk is in the top quantile of the total set of
                                bulks we are searching over. This
                                `quantile_cutoff` argument is the threshold at
                                which we consider a bulk good or not. For
                                example:  A value of 0.95 will search for the
                                top 5% of bulks; a value of 0.80 will search
                                for the top 20% of bulks; etc.
            value_calculator    A function that calculates the value of a
                                surface given the low-coverage adsorption
                                energy.
            training_features   A sequence that contains the features that can
                                be used to train/initialize the surrogate model
                                of the active discoverer.
            training_labels     A sequence that contains the labels that can
                                be used to train/initialize the surrogate model
                                of the active discoverer.
            training_surfaces   A sequence that contains 4-tuples that represent
                                the surfaces of each site in the training set.
                                The 4-tuple should contain (mpid, miller,
                                shift, top).
            sampling_features   A sequence containing the features for the rest
                                of the possible sampling space.
            sampling_labels     A sequence containing the labels for the rest
                                of the possible sampling space.
            sampling_surfaces   A sequence that contains 4-tuples that represent
                                the surfaces of each site in the sampling
                                space. The 4-tuple should contain (mpid,
                                miller, shift, top).
            n_samples           An integer indicating how many times we want to
                                sample all the distributions of values. We do
                                this sampling so that we can propagate
                                uncertainty from the site-level to the
                                bulk-level.
            batch_size          An integer indicating how many elements in the
                                sampling space you want to choose during each
                                batch of discovery. Defaults to 200.
            init_train          Boolean indicating whether or not you want to do
                                your first training during this initialization.
                                You should keep it `True` unless you're doing a
                                warm start (manually).
        '''
        # Sometimes our databases like to turn the Miller indices in our
        # `surface` arguments into numpy arrays when they should be tuples. Fix
        # that here.
        sampling_surfaces = [(mpid, tuple(index for index in miller), shift, top)
                             for mpid, miller, shift, top in sampling_surfaces]
        training_surfaces = [(mpid, tuple(index for index in miller), shift, top)
                             for mpid, miller, shift, top in training_surfaces]

        # Additional attributes for adsorption energies
        self.model = model
        self.value_calculator = value_calculator
        self.training_surfaces = deepcopy(training_surfaces)
        self.sampling_surfaces = deepcopy(sampling_surfaces)
        self.n_samples = n_samples

        # Error handling
        if not (0 < quantile_cutoff < 1):
            raise ValueError('The quantile cutoff should be between 0 and 1, '
                             'but is actually %.3f.' % quantile_cutoff)
        else:
            self.quantile_cutoff = quantile_cutoff

        # Used to save intermediate results
        self.cache_keys = {'training_features', 'training_labels', 'training_surfaces',
                           'sampling_features', 'sampling_labels', 'sampling_surfaces',
                           '_predicted_energies', 'residuals', 'uncertainties',
                           'reward_history', 'proxy_reward_history',
                           'batch_size', 'next_batch_number'}
        self.cache_affix = '_discovery_cache.pkl'
        Path(self.cache_location).mkdir(exist_ok=True)

        # Still want to do normal initialization
        super().__init__(training_features, training_labels,
                         sampling_features, sampling_labels,
                         batch_size=batch_size, init_train=init_train)

        # Cache some metadata
        _ = self._calculate_final_classes()

    def _train(self, next_batch):
        '''
        This method trains the model given the results from the
        `self._choose_next_batch` method. It also extends the new batch to the
        `training_*` properties of this class.

        Arg:
            next_batch  A 3-tuple containing a sequence for the features, a
                        sequence for the labels (DFT-calculated adsorption
                        energies in this case), and a sequence for the
                        surfaces.
        '''
        # Parse the incoming batch
        try:
            features, dft_energies, next_surfaces = next_batch
        # The `BaseDiscoverer` can do an initial training by feeding this
        # `_train` method two arguments:  features and labels. But this
        # `BaseAdsorptionDiscoverer` assumes that the `next_batch` argument
        # contains three arguments:  features, labels, AND surfaces. If we
        # don't get that third argument here, then assume that we are doing the
        # initial training and create it ourselves.
        except ValueError:
            assert self.next_batch_number == 0
            features, dft_energies = next_batch
            next_surfaces = deepcopy(self.training_surfaces)
            self.training_surfaces = []  # This should be popped

        # Get predictions and uncertainties for this next batch
        try:
            predictions, uncertainties = self.model.predict(features)
            residuals = predictions - dft_energies
            self.residuals.extend(residuals.tolist())
            self.uncertainties.extend(uncertainties)
        # If prediction doesn't work, then we probably haven't trained the
        # first batch. And if haven't done this, then there's no need to save
        # the residuals and uncertainty estimates.
        except AttributeError:
            pass

        # Extend new training points onto old ones
        self.training_features.extend(features)
        self.training_labels.extend(dft_energies)
        self.training_surfaces.extend(next_surfaces)

        # Retrain
        self.model.train(self.training_features, self.training_labels)
        self._save_current_run()

    def _update_reward(self):
        '''
        For catalyst discovery via adsorption energy screening, we use a
        hierarchical method for calculating the expected reward/value of our
        discovery framework.

        This method involves finding the low-coverage binding energy of each
        catalyst surface we are considering, and then combining that
        low-coverage binding energy with Sabatier scaling relationships to
        calculate the expected activity of that surface. Then we average the
        expected activity of all surfaces within a bulk to determine the
        expected activity of a bulk. Once we have the expected activity of all
        bulks (or to be more precise, the probability distributions of the
        activities of each bulk), then we judge our current accuracy in
        predicting whether or not the bulk will be active. The accuracy of our
        judgement (across the entire search space is our reward. Accuracy is
        quantified via F1 score for the binary classification of "is it active
        or not".

        This method will calculate our reward so far.

        Returns:
            f_one   We use our model's predictions of adsorption energies to
                    calculate the values of bulks. Then we use our estimates of
                    the bulk values to do a binary classification:  Is a bulk
                    at the top X% of the distribution of all bulks, where X is
                    `1 - self.quantile_cutoff`? The `f_one` float that we
                    return is the F1 score of this binary classifier.
        '''
        # Calculate current bulk classes
        current_bulk_values = self.calculate_bulk_values(current=True)
        current_bulk_classes = self._classify_bulks(current_bulk_values)

        # Use the two different sets of bulk values to calculate the F1 scores,
        # then set the F1 score as the reward
        precision = self._calculate_precision(current_bulk_classes)
        recall = self._calculate_recall(current_bulk_classes)
        f_one = 2 * (precision * recall) / (precision + recall)
        self.reward_history.append(f_one)

    def _update_proxy_reward(self):
        '''
        This method updates a self.proxy_reward_history, which stores a proxy
        to our reward so far.
        '''
        # Calculate current bulk classes
        current_bulk_values = self.calculate_bulk_values(current=True)
        _, good_bulk_value_list = self._classify_bulks(current_bulk_values,
                                                       return_list=True)

        proxy_reward = np.min([val for (b, val) in good_bulk_value_list])
        self.proxy_reward_history.append(proxy_reward)

    def calculate_bulk_values(self, values_by_surface=None, current=True):
        '''
        Calculates the distributions of values of each bulk. Requires the
        `self.model` attribute to be able to accept `self.sampling_features`
        and return a 2-tuple of sequences:  the first sequence should be the
        predicted labels and the second sequence should be the predicted
        standard deviations/uncertainties.

        Args:
            values_by_surface   The output of the
                                `self.calculate_surface_values` method. It's
                                made explicit so that you can modify it if you
                                want. If `None`, it will call the method and
                                use the default output.
            current             A Boolean indicating whether you want the
                                "current" results or the final ones. "Current"
                                results come from data aggregations of already
                                "sampled" points with zero uncertainty and
                                "unsampled" points that whose means and
                                uncertainties are calculated by `self.model`.
                                So if this argument is `True`, then this will
                                return what the hallucination should think the
                                current state should be. If `False`, then this
                                will return the true results as per all the real
                                data fed into it. Unused if you supply the
                                `values_by_surface` argument.
        Returns:
            bulk_values     A dictionary whose keys are the bulk identifier
                            and whose values are a `np.array` of floats
                            indicating the "value" of each bulk.
        '''
        if values_by_surface is None:
            values_by_surface = self.calculate_surface_values(current=current)

        # Concatenate all the values for each surface onto their corresponding
        # bulks
        surface_values_by_bulk = {}
        for surface, values in values_by_surface.items():
            bulk_id = surface[0]
            surface_values = np.array(values).reshape((1, -1))
            try:
                surface_values_by_bulk[bulk_id] = np.concatenate((surface_values_by_bulk[bulk_id], surface_values), axis=0)
            except KeyError:
                surface_values_by_bulk[bulk_id] = surface_values

        # The value of a bulk is the average value of all of its surfaces
        bulk_values = {bulk_id: surface_values.mean(axis=0)
                       for bulk_id, surface_values in surface_values_by_bulk.items()}
        return bulk_values

    def calculate_surface_values(self, energies_by_surface=None, current=True):
        '''
        Calculates the "value" of each surface in the discovery space by
        assuming an Arrhenius-like relationship between the low coverage
        binding energy of the surface and its value.

        Args:
            energies_by_surface    The output of the
                                    `self.calculate_low_coverage_binding_energies_by_surface`
                                    method. Made an explicit argument so you
                                    can modify this argument if you want. If
                                    `None`, then it will call the method and
                                    grab defaults.
            current                 A Boolean indicating whether you want the
                                    "current" results or the final ones.
                                    "Current" results come from data
                                    aggregations of already "sampled" points
                                    with zero uncertainty and "unsampled"
                                    points that whose means and uncertainties
                                    are calculated by `self.model`. So if this
                                    argument is `True`, then this will return
                                    what the hallucination should think the
                                    current state should be.  If `False`, then
                                    this will return the true results as per
                                    all the real data fed into it. Unused if
                                    you supply the `energies_by_surface`
                                    argument.
        Returns:
            values_by_surface   A dictionary whose keys are a 4-tuple
                                containing surface information (mpid, miller,
                                shift, top) and whose values are a `np.array`
                                of floats indicating the "value" of a surface.
        '''
        if energies_by_surface is None:
            energies_by_surface = self.calculate_low_coverage_binding_energies_by_surface(current=current)

        values_by_surface = {}
        for surface, energies in energies_by_surface.items():
            values = [self.value_calculator(energy) for energy in energies]
            values_by_surface[surface] = values

        return values_by_surface

    def calculate_low_coverage_binding_energies_by_surface(self,
                                                           concatenated_energies=None,
                                                           current=True):
        '''
        Find/predicts the low coverage binding energies for each surface in the
        discovery space. Uses both DFT data (with zero uncertainty) and ML data
        (with predicted uncertainty).

        Args:
            concatenated_energies   The output of either the
                                    `self._concatenate_predicted_energies` or
                                    `self.concatenate_true_energies` methods.
                                    Or you can take them and modify them as you
                                    wish.
            current                 A Boolean indicating whether you want the
                                    "current" results or the final ones.
                                    "Current" results come from data
                                    aggregations of already "sampled" points
                                    with zero uncertainty and "unsampled"
                                    points that whose means and uncertainties
                                    are calculated by `self.model`. So if this
                                    argument is `True`, then this will return
                                    what the hallucination should think the
                                    current state should be.  If `False`, then
                                    this will return the true results as per
                                    all the real data fed into it. Unused if
                                    you supply the `concantenated_energies`
                                    argument.
        Returns:
            low_cov_energies_by_surface     A dictionary whose keys are a
                                            4-tuple containing surface
                                            information (mpid, miller, shift,
                                            top) and whose values are a
                                            `np.array` of floats indicating the
                                            sampled low coverage adsorption
                                            energies of each surface.
        '''
        # Grab the correct dataset
        if concatenated_energies is None:
            if current is True:
                _, energies, stdevs, surfaces = self._concatenate_predicted_energies()
            elif current is False:
                _, energies, stdevs, surfaces = self._concatenate_true_energies()
            else:
                raise ValueError('The "current" argument should be Boolean, but is '
                                 'instead %s.' % type(current))
        else:
            _, energies, stdevs, surfaces = concatenated_energies

        # "Sample" all the sites `self.n_samples` times
        energies_by_surface = {}
        for energy, stdev, surface in zip(energies, stdevs, surfaces):
            try:
                samples = norm.rvs(loc=energy, scale=stdev, size=self.n_samples)
            # Sometimes stdev predictions go wrong. Move on if this happens
            except ValueError:
                assert np.isnan(stdev)
                warnings.warn('Just tried to sample site energy when std is '
                              'nan. Ignored and moving on.', RuntimeWarning)
                continue
            samples = np.array(samples).reshape((1, -1))
            try:
                energies_by_surface[surface] = np.concatenate((energies_by_surface[surface], samples), axis=0)
            except KeyError:
                energies_by_surface[surface] = samples

        # Grab the lowest energy from each surface for each of the samples
        low_cov_energies_by_surface = {surface: sampled_energies.min(axis=0)
                                       for surface, sampled_energies in energies_by_surface.items()}
        return low_cov_energies_by_surface

    def _concatenate_predicted_energies(self):
        '''
        This method will return the adsorption energies and corresponding
        uncertainty estimates on the entire discovery space. If something has
        already been sampled, the energy will come from DFT and uncertainty
        will be 0. If something has not been sampled, the energy and its
        uncertainty will come from the surrogate model.

        Returns:
            features    A list containing all the features of everything in the
                        discovery space (including both sampled and unsampled
                        sites).
            energies    A sequence containing all the energies of everything in
                        the discovery space (including both sampled and
                        unsampled sites).
            stdevs      A sequence containing corresponding uncertainty estimates
                        for the `energies` object. Will be set to 0 for sampled
                        sites. Otherwise will be calculated by `self.model`.
            surfaces    A list of 4-tuples that contain the information needed
                        to figure out which surface this site sits on. Should
                        contain (mpid, miller, shift, top).
        '''
        # Get the energies of things we've already "sampled". We also set their
        # uncertainties to 0 because we "know" what their values are.
<<<<<<< HEAD


        # ------------------
        # Version 1: set sampled energies to labels, and sampled stdevs to 0.
        # ------------------
=======
        sampled_features = deepcopy(self.training_features)
>>>>>>> 246d7b63
        sampled_energies = deepcopy(self.training_labels)
        sampled_stdevs = [0. for _ in sampled_energies]
        sampled_surfaces = deepcopy(self.training_surfaces)
        #
        #
        # ------------------
        # Version 2: predict energies and use predicted stdevs.
        # ------------------
        #sampled_features = deepcopy(self.training_features)
        #sampled_energies, sampled_stdevs = self.model.predict(sampled_features)
        #sampled_surfaces = deepcopy(self.training_surfaces)
        ##
        #sampled_energies = np.array(sampled_energies).tolist()
        #sampled_stdevs = np.array(sampled_stdevs).tolist()
        #
        #

        # Use the model to make predictions on the unsampled space
        unsampled_features = deepcopy(self.sampling_features)
        try:
            predicted_energies, predicted_stdevs = self.model.predict(unsampled_features)
            unsampled_surfaces = deepcopy(self.sampling_surfaces)

            # Put it all together
            features = sampled_features + unsampled_features
            energies = sampled_energies + np.array(predicted_energies).tolist()
            stdevs = sampled_stdevs + np.array(predicted_stdevs).tolist()
            surfaces = sampled_surfaces + unsampled_surfaces

        # If there's nothing left to concatenate, then just return the already
        # sampled information
        except (np.core._exceptions.AxisError, RuntimeError):
            print('EXCEPTION: in adsorption_base > _concatenate_predicted_energies')
            energies, stdevs, surfaces = sampled_energies, sampled_stdevs, sampled_surfaces

        # ----------
        # Always return all surfaces
        surfaces = sampled_surfaces + unsampled_surfaces
        # ----------

        # Cache the energies
        self._predicted_energies = energies, stdevs, surfaces
        return features, energies, stdevs, surfaces

    def _concatenate_true_energies(self):
        '''
        This method will return the adsorption energies and corresponding
        "uncertainty estimates" on the entire discovery space. It will get data
        only from DFT results and always return an uncertainty of 0.

        Returns:
            features    A list containing all the features of everything in the
                        discovery space (including both sampled and unsampled
                        sites).
            energies    A sequence containing all the energies of everything in
                        the discovery space (including both sampled and
                        unsampled sites).
            stdevs      A sequence containing corresponding uncertainty estimates
                        for the `energies` object. Will be set to 0 for
                        everything.
            surfaces    A list of 4-tuples that contain the information needed
                        to figure out which surface this site sits on. Should
                        contain (mpid, miller, shift, top).
        '''
        # Get the energies of things we've already "sampled". We also set their
        # uncertainties to 0 because we "know" what their values are.
        sampled_features = deepcopy(self.training_features)
        sampled_energies = deepcopy(self.training_labels)
        sampled_stdevs = [0. for _ in sampled_energies]
        sampled_surfaces = deepcopy(self.training_surfaces)

        # Grab the results from the unsampled sites
        unsampled_features = deepcopy(self.sampling_features)
        unsampled_energies = deepcopy(self.sampling_labels)
        unsampled_stdevs = [0. for _ in unsampled_energies]
        unsampled_surfaces = deepcopy(self.sampling_surfaces)

        # Put it all together
        features = sampled_features + unsampled_features
        energies = np.concatenate((sampled_energies, unsampled_energies), axis=0)
        stdevs = np.array(sampled_stdevs + unsampled_stdevs)
        surfaces = sampled_surfaces + unsampled_surfaces
        return features, energies, stdevs, surfaces

    def _classify_bulks(self, bulk_values, return_list=False):
        '''
        Uses the true bulk values to classify each bulk as "good" or "not good"
        according to whether or not its bulk value quantile is above or below
        the `self.quantile_cutoff', respectively.

        Args:
            bulk_values     A dictionary whose keys are the bulk ids and whose
                            values are... the value of the bulk. Yeah this
                            naming convention isn't the best. See
                            `self.calculate_bulk_values`.
            return_list     If True, compute and return a list of (bulk, value)
                            for all bulks above the threshold.
        Returns:
            good_bulks  A dictionary whose values are the bulk ids and whose
                        values are Booleans. `True` means that the bulk is
                        above the threshold, and `False` means that it is
                        below.
        '''
        # Sort all the bulks by their median value. Higher valued bulks will
        # show up first.
        sorted_bulks = [(bulk, np.median(values))
                        for bulk, values in bulk_values.items()]
        sorted_bulks.sort(key=lambda tuple_: tuple_[1], reverse=True)

        # Classify the bulks as good (`True`) if they are within the quantile
        # threshold. Otherwise, consider them "bad".
        cutoff = round((1-self.quantile_cutoff) * len(sorted_bulks))
        good_bulks = {bulk: True if i <= cutoff else False
                      for i, (bulk, value) in enumerate(sorted_bulks)}
        if return_list:
            good_bulk_value_list = [(bulk, value) for i, (bulk, value) in
                                    enumerate(sorted_bulks) if i <= cutoff]
            return good_bulks, good_bulk_value_list
        else:
            return good_bulks

    def _calculate_precision(self, current_bulk_classes):
        '''
        Calculates the precision of our binary classifier (see
        `self._update_reward`).

        Args:
            current_bulk_classes    The output of `self._classify_bulks` when
                                    you give in the current bulk values
        Returns:
            precision  The precision of our binary classifier (see
                       `self._update_reward`)
        '''
        # Initialize
        true_positives = 0
        false_positives = 0

        # Count the number of true positives and false positives
        for bulk, final_class in self.final_bulk_classes.items():
            current_class = current_bulk_classes[bulk]
            if current_class is True:
                if final_class is True:
                    true_positives += 1
                else:
                    false_positives += 1

        # Calculate precision
        precision = true_positives / (true_positives + false_positives)
        return precision

    def _calculate_recall(self, current_bulk_classes):
        '''
        Calculates the recall of our binary classifier (see
        `self._update_reward`).

        Args:
            current_bulk_classes    The output of `self._classify_bulks` when
                                    you give in the current bulk values
        Returns:
            recall  The recall of our binary classifier (see
                    `self._update_reward`)
        '''
        # Initialize
        true_positives = 0
        actual_positives = 0

        # Count the number of actual positives and the number of correctly
        # classified positives (true positives)
        for bulk, final_class in self.final_bulk_classes.items():
            current_class = current_bulk_classes[bulk]
            if final_class is True:
                actual_positives += 1
                if current_class is True:
                    true_positives += 1

        # Calculate recall
        recall = true_positives / actual_positives
        return recall

    def _calculate_final_values(self):
        '''
        Return all bulk values, in finality (given all sites observed).

        Returns:
            final_bulk_values   A dictionary whose values are the bulk ids and
                                whose values are bulk values.
        '''
        # Only need to calculate the final bulk values once
        if not hasattr(self, 'final_bulk_values'):
            self.final_bulk_values = self.calculate_bulk_values(current=False)
        return self.final_bulk_values

    def _calculate_final_classes(self):
        '''
        Uses the true bulk values to classify each bulk as "good" or "not good"
        according to whether or not its bulk value quantile is above or below
        the `self.quantile_cutoff', respectively.

        Returns:
            final_bulk_classes  A dictionary whose values are the bulk ids and
                                whose values are Booleans. `True` means that
                                the bulk is above the threshold, and `False`
                                means that it is below.
        '''
        # Only need to calculate the final bulk classes once
        if not hasattr(self, 'final_bulk_classes'):
            final_bulk_values = self._calculate_final_values()
            self.final_bulk_classes = self._classify_bulks(final_bulk_values)

        return self.final_bulk_classes

    def _pop_next_batch(self):
        '''
        Optional helper function that you can use to choose the next batch from
        `self.sampling_features`, remove it from the attribute, place the new
        batch onto the `self.training_features` attribute, increment the
        `self.next_batch_number`. Then do it all again for the
        `self.sampling_labels` and `self.training_labels` attributes.

        This method will only work if you have already sorted the
        `self.sampling_features` and `self.sampling_labels` such that the
        highest priority samples are earlier in the index.

        Returns:
            features    A list of length `self.batch_size` that contains the
                        next batch of features to train on.
            labels      A list of length `self.batch_size` that contains the
                        next batch of labels to train on.
        '''
        # The parent class will pop the features and labels just fine
        features, labels = super()._pop_next_batch()

        # We need to also pop the surfaces, too
        surfaces = []
        for _ in range(self.batch_size):
            try:
                surface = self.sampling_surfaces.pop(0)
                surfaces.append(surface)
            except IndexError:
                break
        return features, labels, surfaces

    def plot_performance(self, window=20, smoother='mean',
                         accuracy_units='eV', uncertainty_units='eV'):
        '''
        Light wrapper for plotting various performance metrics over the course
        of the discovery.

        Args:
            window              How many points to roll over during each
                                iteration
            smoother            String indicating how you want to smooth the
                                residuals over the course of the hallucination.
                                Corresponds exactly to the methods of the
                                `pandas.DataFrame.rolling` class, e.g., 'mean',
                                'median', 'min', 'max', 'std', 'sum', etc.
            accuracy_units      A string indicating the labeling units you want to
                                use for the accuracy figure.
            uncertainty_units   A string indicating the labeling units you want to
                                use for the uncertainty figure
        Returns:
            reward_fig      The matplotlib figure object for the reward plot
            accuracy_fig    The matplotlib figure object for the accuracy
            uncertainty_fig The matplotlib figure object for the uncertainty
            calibration_fig The matplotlib figure object for the calibration
            nll_fig         The matplotlib figure object for the negative log
                            likelihood
        '''
        return super().plot_performance(window=window, smoother=smoother,
                                        reward_name='Reward (F1 score)',
                                        accuracy_units=accuracy_units,
                                        uncertainty_units=uncertainty_units)

    def plot_predicted_vs_true_bulk_values(self):
        '''
        Plot of predictve bulk values versus true bulk values.

        Returns:
            fig     The matplotlib figure object for the learning curve
        '''
        # Initialize
        current_bulk_values = self.calculate_bulk_values(current=True)
        final_bulk_values = self._calculate_final_values()

        # This is very not elegant way of doing things, but I'm doing it
        pred_bulk_values, true_bulk_values = [], []
        for bulk, final_value in final_bulk_values.items():
            current_value = current_bulk_values[bulk]

            # Append predicted (current) and true (final) bulk values to lists
            pred_bulk_values.append(current_value)
            true_bulk_values.append(final_value)

            #pred_bulk_values.append(np.mean(current_value))
            #true_bulk_values.append(final_value[0])

        pred_bulk_values_mean = [np.mean(arr) for arr in pred_bulk_values]
        true_bulk_values_single = [arr[0] for arr in true_bulk_values]

        fig = super().plot_predicted_vs_true(pred_bulk_values_mean,
                                             true_bulk_values_single)
        fig = super().plot_predicted_vs_true_dist(pred_bulk_values,
                                                  true_bulk_values)
        return fig

    def _save_current_run(self):
        '''
        Cache the current point for (manual) warm-starts in case the last
        hallucination never finished. Should be called at the end of the
        `self._train` method.
        '''
        # Initialize predictions if we haven't made them yet
        if not hasattr(self, '_predicted_energies'):
            _ = self._concatenate_predicted_energies()

        # Save all the attributes-to-be-cached
        cache_name = (self.cache_location +
                      '%.3i%s' % (self.next_batch_number, self.cache_affix))
        cache = {key: getattr(self, key) for key in self.cache_keys}
        with open(cache_name, 'wb') as file_handle:
            pickle.dump(cache, file_handle)

        # Save the model state
        self.model.save()

    def load_last_run(self):
        '''
        Updates the attributes according to the last cache
        '''
        cache_names = [cache_name for cache_name in os.listdir(self.cache_location)
                       if cache_name.endswith(self.cache_affix)]
        cache_names.sort()
        cache_name = cache_names[-1]
        with open(os.path.join(self.cache_location, cache_name), 'rb') as file_handle:
            cache = pickle.load(file_handle)

        for key, value in cache.items():
            setattr(self, key, value)

        self.model.load()

    @property
    def cache_location(self):
        '''
        Uses the type of both the discoverer and the model to create a folder
        name to store caches in.
        '''
        return './' + type(self).__name__ + '_' + type(self.model).__name__ + '_caches/'<|MERGE_RESOLUTION|>--- conflicted
+++ resolved
@@ -410,31 +410,10 @@
         '''
         # Get the energies of things we've already "sampled". We also set their
         # uncertainties to 0 because we "know" what their values are.
-<<<<<<< HEAD
-
-
-        # ------------------
-        # Version 1: set sampled energies to labels, and sampled stdevs to 0.
-        # ------------------
-=======
         sampled_features = deepcopy(self.training_features)
->>>>>>> 246d7b63
         sampled_energies = deepcopy(self.training_labels)
         sampled_stdevs = [0. for _ in sampled_energies]
         sampled_surfaces = deepcopy(self.training_surfaces)
-        #
-        #
-        # ------------------
-        # Version 2: predict energies and use predicted stdevs.
-        # ------------------
-        #sampled_features = deepcopy(self.training_features)
-        #sampled_energies, sampled_stdevs = self.model.predict(sampled_features)
-        #sampled_surfaces = deepcopy(self.training_surfaces)
-        ##
-        #sampled_energies = np.array(sampled_energies).tolist()
-        #sampled_stdevs = np.array(sampled_stdevs).tolist()
-        #
-        #
 
         # Use the model to make predictions on the unsampled space
         unsampled_features = deepcopy(self.sampling_features)
